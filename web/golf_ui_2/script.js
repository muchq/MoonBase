--- conflicted
+++ resolved
@@ -1,5 +1,4 @@
 // script.js
-<<<<<<< HEAD
 
 // --- WebSocket Communication ---
 const WEBSOCKET_URL = 'ws://localhost:8080/ws/golf'; // Ensure this matches your Java server port
@@ -31,38 +30,10 @@
 // let gameState = { ... }; // This will be deprecated or minimal
 
 // DOM Elements (existing)
-=======
-// Card data
-const SUITS = ['♠', '♥', '♦', '♣'];
-const RANKS = ['A', '2', '3', '4', '5', '6', '7', '8', '9', '10', 'J', 'Q', 'K'];
-const CARD_VALUES = {
-    'A': 1, '2': 2, '3': 3, '4': 4, '5': 5, '6': 6, '7': 7, '8': 8, '9': 9, '10': 10,
-    'J': 10, 'Q': 10, 'K': 10
-};
-
-// Game state
-let gameState = {
-    players: [
-        { name: "Player 1", cards: [], score: 0, revealedCards: [] },
-        { name: "Player 2", cards: [], score: 0, revealedCards: [] }
-    ],
-    drawPile: [],
-    discardPile: [],
-    currentPlayerIndex: 0,
-    selectedCardIndex: null,
-    potentialReplacement: null,
-    gameEnded: false,
-    knockedPlayer: null,
-    roundsPlayed: 0
-};
-
-// DOM Elements
->>>>>>> fcae640b
 const elements = {
     notification: document.getElementById('notification'),
     drawCount: document.getElementById('draw-count'),
     discardCount: document.getElementById('discard-count'),
-<<<<<<< HEAD
     playerCardsElements: Array.from({ length: 4 }, (_, i) => document.getElementById(`card${i + 1}`)),
     drawCardElement: document.getElementById('draw-card'),
     discardCardElement: document.getElementById('discard-card'),
@@ -70,23 +41,10 @@
     turnIndicator: document.getElementById('turn-indicator'),
     knockStatus: document.getElementById('knock-status'),
     scoreDisplayContainer: document.getElementById('score-display'),
-=======
-    playerCards: Array.from({ length: 4 }, (_, i) => document.getElementById(`card${i + 1}`)),
-    drawCard: document.getElementById('draw-card'),
-    discardCard: document.getElementById('discard-card'),
-    playerNames: document.getElementById('player-names'),
-    turnIndicator: document.getElementById('turn-indicator'),
-    knockStatus: document.getElementById('knock-status'),
-    playerScores: [
-        document.getElementById('player1-score'),
-        document.getElementById('player2-score')
-    ],
->>>>>>> fcae640b
     themeToggle: document.getElementById('theme-toggle-btn'),
     rulesModal: document.getElementById('rules-modal'),
     closeModalBtn: document.querySelector('.close-button'),
     rulesBtn: document.getElementById('rules-button'),
-<<<<<<< HEAD
     newGameBtn: document.getElementById('new-game-button'),
     // Action buttons
     drawButton: document.getElementById('draw-button'),
@@ -121,59 +79,9 @@
         elements.createGameButton = document.getElementById('new-game-setup-btn');
         elements.joinGameButton = document.getElementById('join-game-btn');
         elements.gameIdInput = document.getElementById('join-game-id-input');
-=======
-    newGameBtn: document.getElementById('new-game-button')
-};
-
-// Initialize the game
-const initGame = () => {
-    // Create a full deck of cards
-    gameState.drawPile = [];
-    for (const suit of SUITS) {
-        for (const rank of RANKS) {
-            gameState.drawPile.push({ rank, suit });
-        }
-    }
-
-    // Shuffle the deck
-    shuffle(gameState.drawPile);
-
-    // Reset game state
-    gameState.discardPile = [];
-    gameState.currentPlayerIndex = 0;
-    gameState.selectedCardIndex = null;
-    gameState.potentialReplacement = null;
-    gameState.gameEnded = false;
-    gameState.knockedPlayer = null;
-
-    // Deal cards to players
-    for (let i = 0; i < gameState.players.length; i++) {
-        gameState.players[i].cards = gameState.drawPile.splice(-4);
-        gameState.players[i].revealedCards = [];
-    }
-
-    // Start discard pile with one card
-    gameState.discardPile.push(gameState.drawPile.pop());
-
-    // Update the display
-    updateDisplay();
-    updateStatusBar();
-    updateScores();
-
-    // Show notification
-    showNotification('New game started! Each player can peek at two cards.');
-};
-
-// Shuffle the deck using Fisher-Yates algorithm
-const shuffle = (array) => {
-    for (let i = array.length - 1; i > 0; i--) {
-        const j = Math.floor(Math.random() * (i + 1));
-        [array[i], array[j]] = [array[j], array[i]];
->>>>>>> fcae640b
-    }
-}
-
-<<<<<<< HEAD
+    }
+}
+
 // Show notification (existing, might be slightly adapted)
 const showNotification = (message, isError = false) => {
     elements.notification.textContent = message;
@@ -268,200 +176,6 @@
     if (!gameStatePayload) {
         logger.error('Cannot update display: GameStatePayload is null');
         return;
-=======
-// Show notification instead of alert
-const showNotification = (message, isError = false) => {
-    elements.notification.textContent = message;
-    elements.notification.classList.remove('hidden', 'error');
-
-    if (isError) {
-        elements.notification.classList.add('error');
-    }
-
-    // Auto-hide after 3 seconds
-    setTimeout(() => {
-        elements.notification.classList.add('hidden');
-    }, 3000);
-};
-
-// Update the display of cards
-const updateDisplay = () => {
-    const currentPlayer = gameState.players[gameState.currentPlayerIndex];
-
-    // Update player cards
-    currentPlayer.cards.forEach((card, index) => {
-        const cardElement = elements.playerCards[index];
-
-        // Check if this card has been revealed
-        if (currentPlayer.revealedCards.includes(index)) {
-            renderCard(cardElement, card, true);
-        } else {
-            // Face down card
-            cardElement.innerHTML = '?';
-            cardElement.className = 'card';
-        }
-
-        // Add selected class if this card is selected
-        if (index === gameState.selectedCardIndex) {
-            cardElement.classList.add('selected');
-        } else {
-            cardElement.classList.remove('selected');
-        }
-    });
-
-    // Update discard pile
-    if (gameState.discardPile.length > 0) {
-        renderCard(elements.discardCard, gameState.discardPile[gameState.discardPile.length - 1], true);
-    } else {
-        elements.discardCard.innerHTML = '';
-        elements.discardCard.className = 'card';
-    }
-
-    // Update draw pile (always face down)
-    if (gameState.drawPile.length > 0) {
-        elements.drawCard.innerHTML = '?';
-        elements.drawCard.className = 'card';
-    } else {
-        elements.drawCard.innerHTML = '';
-        elements.drawCard.className = 'card';
-    }
-
-    // Update card counts
-    elements.drawCount.textContent = gameState.drawPile.length;
-    elements.discardCount.textContent = gameState.discardPile.length;
-};
-
-// Render a card with proper styling
-const renderCard = (element, card, faceUp = false) => {
-    if (!faceUp) {
-        element.innerHTML = '?';
-        element.className = 'card';
-        return;
-    }
-
-    // Set card face up
-    element.className = 'card face-up';
-
-    // Set card color based on suit
-    const isRed = card.suit === '♥' || card.suit === '♦';
-    element.style.color = isRed ? '#e53935' : '#212121';
-
-    // Create card content
-    element.innerHTML = `
-        <span class="card-rank">${card.rank}</span>
-        <span class="card-suit top-left">${card.suit}</span>
-        <span class="card-suit bottom-right">${card.suit}</span>
-    `;
-};
-
-// Update the status bar
-const updateStatusBar = () => {
-    elements.playerNames.innerText = `Players: ${gameState.players.map(p => p.name).join(', ')}`;
-    elements.turnIndicator.innerText = `Current Turn: ${gameState.players[gameState.currentPlayerIndex].name}`;
-
-    if (gameState.knockedPlayer !== null) {
-        elements.knockStatus.innerText = `${gameState.players[gameState.knockedPlayer].name} has knocked!`;
-    } else {
-        elements.knockStatus.innerText = '';
-    }
-};
-
-// Calculate and update scores
-const updateScores = () => {
-    gameState.players.forEach((player, index) => {
-        // Calculate score based on card values
-        let score = 0;
-        player.cards.forEach(card => {
-            score += CARD_VALUES[card.rank];
-        });
-
-        // Update player score
-        player.score = score;
-        elements.playerScores[index].textContent = score;
-    });
-};
-
-// End the game and show final scores
-const endGame = () => {
-    gameState.gameEnded = true;
-
-    // Reveal all cards
-    gameState.players.forEach(player => {
-        player.revealedCards = [0, 1, 2, 3];
-    });
-
-    // Calculate final scores
-    updateScores();
-
-    // Determine winner
-    let winnerIndex = 0;
-    let lowestScore = gameState.players[0].score;
-
-    for (let i = 1; i < gameState.players.length; i++) {
-        if (gameState.players[i].score < lowestScore) {
-            lowestScore = gameState.players[i].score;
-            winnerIndex = i;
-        }
-    }
-
-    // Show winner notification
-    showNotification(`Game over! ${gameState.players[winnerIndex].name} wins with ${lowestScore} points!`);
-
-    // Update display to show all cards
-    updateDisplay();
-};
-
-// Event Handlers
-// Draw a card from the draw pile
-document.getElementById('draw-button').addEventListener('click', () => {
-    if (gameState.gameEnded) {
-        showNotification('The game has ended. Start a new game.', true);
-        return;
-    }
-
-    if (gameState.drawPile.length === 0) {
-        showNotification('No cards left in the draw pile!', true);
-        return;
-    }
-
-    // Draw a card
-    const drawnCard = gameState.drawPile.pop();
-    gameState.potentialReplacement = drawnCard;
-
-    // Show the drawn card
-    showNotification(`You drew: ${drawnCard.rank}${drawnCard.suit}`);
-
-    // Update display
-    updateDisplay();
-});
-
-// Discard a card
-document.getElementById('discard-button').addEventListener('click', () => {
-    if (gameState.gameEnded) {
-        showNotification('The game has ended. Start a new game.', true);
-        return;
-    }
-
-    if (gameState.potentialReplacement === null) {
-        showNotification('Draw a card first!', true);
-        return;
-    }
-
-    // Discard the drawn card
-    gameState.discardPile.push(gameState.potentialReplacement);
-    gameState.potentialReplacement = null;
-
-    // Switch turn
-    gameState.currentPlayerIndex = (gameState.currentPlayerIndex + 1) % gameState.players.length;
-
-    // Update display
-    updateDisplay();
-    updateStatusBar();
-
-    // Check if game should end (after knock)
-    if (gameState.knockedPlayer !== null && gameState.currentPlayerIndex === gameState.knockedPlayer) {
-        endGame();
->>>>>>> fcae640b
     }
     currentGameId = gameStatePayload.gameId;
     logger.log('Updating display for game:', currentGameId, 'Version:', gameStatePayload.version);
@@ -479,7 +193,6 @@
         elements.scoreDisplayContainer.appendChild(playerScoreDiv);
     });
 
-<<<<<<< HEAD
     elements.turnIndicator.textContent = `Current Turn: ${gameStatePayload.currentTurnPlayerId}`;
     elements.knockStatus.textContent = gameStatePayload.knocker ? `${gameStatePayload.knocker} has knocked!` : '';
 
@@ -531,36 +244,6 @@
         element.innerHTML = '?';
         element.className = 'card';
         element.style.color = ''; // Reset color
-=======
-// Handle the knock action
-document.getElementById('knock-button').addEventListener('click', () => {
-    if (gameState.gameEnded) {
-        showNotification('The game has already ended.', true);
-        return;
-    }
-
-    if (gameState.knockedPlayer !== null) {
-        showNotification('Someone has already knocked!', true);
-        return;
-    }
-
-    // Set knocked player
-    gameState.knockedPlayer = gameState.currentPlayerIndex;
-    showNotification(`${gameState.players[gameState.currentPlayerIndex].name} knocked! Each player gets one more turn.`);
-
-    // Update status
-    updateStatusBar();
-
-    // Switch turn
-    gameState.currentPlayerIndex = (gameState.currentPlayerIndex + 1) % gameState.players.length;
-    updateStatusBar();
-});
-
-// Peek at a card
-const peekCard = (cardIndex) => {
-    if (gameState.gameEnded) {
-        showNotification('The game has ended.', true);
->>>>>>> fcae640b
         return;
     }
     element.className = 'card face-up';
@@ -573,7 +256,6 @@
     `;
 }
 
-<<<<<<< HEAD
 const SUITS_MAP = { 'Clubs': '♣', 'Diamonds': '♦', 'Hearts': '♥', 'Spades': '♠' };
 
 // --- Action Button Event Listeners (to be refactored) ---
@@ -719,63 +401,9 @@
         case 2: return 'BOTTOM_LEFT';
         case 3: return 'BOTTOM_RIGHT';
         default: return null;
-=======
-    const currentPlayer = gameState.players[gameState.currentPlayerIndex];
-    const card = currentPlayer.cards[cardIndex];
-
-    // Reveal the card if not already revealed
-    if (!currentPlayer.revealedCards.includes(cardIndex)) {
-        currentPlayer.revealedCards.push(cardIndex);
-        showNotification(`You peeked at Card ${cardIndex + 1}: ${card.rank}${card.suit}`);
-    }
-
-    // Select this card for potential swap
-    gameState.selectedCardIndex = cardIndex;
-
-    // Update display
-    updateDisplay();
-};
-
-// Add event listeners for each card to allow peeking
-elements.playerCards.forEach((cardElement, index) => {
-    cardElement.addEventListener('click', () => peekCard(index));
-});
-
-// Handle potential replacement from the discard pile
-elements.discardCard.addEventListener('click', () => {
-    if (gameState.gameEnded) {
-        showNotification('The game has ended.', true);
-        return;
-    }
-
-    if (gameState.discardPile.length === 0) {
-        showNotification('No cards in the discard pile.', true);
-        return;
-    }
-
-    // Get the top card from the discard pile
-    const topCard = gameState.discardPile[gameState.discardPile.length - 1];
-    gameState.potentialReplacement = topCard;
-
-    // Remove the card from the discard pile
-    gameState.discardPile.pop();
-
-    showNotification(`You took ${topCard.rank}${topCard.suit} from the discard pile.`);
-
-    // Update display
-    updateDisplay();
-});
-
-// Swap action
-document.getElementById('swap-button').addEventListener('click', () => {
-    if (gameState.gameEnded) {
-        showNotification('The game has ended.', true);
-        return;
->>>>>>> fcae640b
-    }
-}
-
-<<<<<<< HEAD
+    }
+}
+
 function disableGameActions(disableAll = true) {
     elements.drawButton.disabled = true;
     elements.swapButton.disabled = true;
@@ -811,84 +439,7 @@
     window.addEventListener('click', (event) => {
         if (event.target === elements.rulesModal) elements.rulesModal.classList.remove('show');
     });
-=======
-    if (gameState.selectedCardIndex === null) {
-        showNotification('Select a card to swap first.', true);
-        return;
-    }
-
-    if (gameState.potentialReplacement === null) {
-        showNotification('Draw a card or take from discard pile first.', true);
-        return;
-    }
-
-    const currentPlayer = gameState.players[gameState.currentPlayerIndex];
-    const replacedCard = currentPlayer.cards[gameState.selectedCardIndex];
-
-    // Swap the cards
-    currentPlayer.cards[gameState.selectedCardIndex] = gameState.potentialReplacement;
-
-    // Add the replaced card to the discard pile
-    gameState.discardPile.push(replacedCard);
-
-    showNotification(`Swapped ${replacedCard.rank}${replacedCard.suit} with ${gameState.potentialReplacement.rank}${gameState.potentialReplacement.suit}`);
-
-    // Clear selections
-    gameState.selectedCardIndex = null;
-    gameState.potentialReplacement = null;
-
-    // Switch turn
-    gameState.currentPlayerIndex = (gameState.currentPlayerIndex + 1) % gameState.players.length;
-
-    // Update display
-    updateDisplay();
-    updateStatusBar();
-    updateScores();
-
-    // Check if game should end (after knock)
-    if (gameState.knockedPlayer !== null && gameState.currentPlayerIndex === gameState.knockedPlayer) {
-        endGame();
-    }
 });
 
-// New game button
-elements.newGameBtn.addEventListener('click', () => {
-    initGame();
-});
-
-// Rules button
-elements.rulesBtn.addEventListener('click', () => {
-    elements.rulesModal.classList.add('show');
-});
-
-// Close modal button
-elements.closeModalBtn.addEventListener('click', () => {
-    elements.rulesModal.classList.remove('show');
-});
-
-// Close modal when clicking outside
-window.addEventListener('click', (event) => {
-    if (event.target === elements.rulesModal) {
-        elements.rulesModal.classList.remove('show');
-    }
-});
-
-// Theme toggle
-elements.themeToggle.addEventListener('click', () => {
-    document.body.classList.toggle('dark-theme');
-
-    // Update icon
-    const icon = elements.themeToggle.querySelector('i');
-    if (document.body.classList.contains('dark-theme')) {
-        icon.className = 'fas fa-sun';
-    } else {
-        icon.className = 'fas fa-moon';
-    }
->>>>>>> fcae640b
-});
-
-// Remove or comment out old game logic like initGame(), shuffle(), etc.
-// const initGame = () => { ... old logic ... };
-// const shuffle = (array) => { ... old logic ... };
 // Player card click (peek) logic will also need to be adapted to send server messages.
 // elements.playerCardsElements.forEach((cardElement, index) => { ... old logic ... });