module(
    name = "moon-base",
    version = "1.0",
)

<<<<<<< HEAD
####### PROTOBUF ##########
bazel_dep(name = "toolchains_protoc", version = "0.3.6")

protoc = use_extension("@toolchains_protoc//protoc:extensions.bzl", "protoc")
protoc.toolchain(
    google_protobuf = "com_google_protobuf",
    version = "v29.0-rc3",
)
use_repo(protoc, "com_google_protobuf", "toolchains_protoc_hub")

bazel_dep(name = "rules_python", version = "0.31.0")
bazel_dep(name = "rules_proto", version = "6.0.2")
=======
#bazel_dep(name = "toolchains_llvm", version = "1.2.0")
bazel_dep(name = "toolchains_protoc", version = "0.3.5")
bazel_dep(name = "rules_python", version = "1.0.0")
bazel_dep(name = "rules_proto", version = "7.0.2")
>>>>>>> dea1fe9a
bazel_dep(name = "bazel_skylib", version = "1.7.1")

#bazel_dep(name = "grpc", repo_name = "com_github_grpc_grpc", version = "1.66.0.bcr.3")
#bazel_dep(name = "rules_apple", version = "3.13.0", repo_name = "build_bazel_rules_apple")
#bazel_dep(name = "apple_support", version = "1.17.1", repo_name = "build_bazel_apple_support")
bazel_dep(name = "rules_cc", version = "0.0.13")
bazel_dep(name = "platforms", version = "0.0.10")

#bazel_dep(name = "abseil-cpp", version = "20240722.0.bcr.1", repo_name = "com_google_absl")
bazel_dep(name = "rules_jvm_external", version = "6.5")
bazel_dep(name = "rules_go", version = "0.50.1", repo_name = "io_bazel_rules_go")
<<<<<<< HEAD
bazel_dep(name = "bazel_features", version = "1.21.0")
bazel_dep(name = "rules_rust", version = "0.48.0")
bazel_dep(name = "gazelle", version = "0.38.0", repo_name = "bazel_gazelle")
=======
bazel_dep(name = "bazel_features", version = "1.22.0")
bazel_dep(name = "rules_rust", version = "0.54.1")
bazel_dep(name = "gazelle", version = "0.40.0", repo_name = "bazel_gazelle")
>>>>>>> dea1fe9a

bazel_dep(name = "buildifier_prebuilt", version = "7.3.1", dev_dependency = True)

####### RUST ########
rust = use_extension("@rules_rust//rust:extensions.bzl", "rust")
rust.toolchain(
    edition = "2021",
    versions = ["1.82.0"],
)
use_repo(rust, "rust_toolchains")

register_toolchains("@rust_toolchains//:all")

register_toolchains("@rules_rust//proto/protobuf:default-proto-toolchain")

register_toolchains("//tools/toolchains:prost_toolchain")

crate = use_extension(
    "@rules_rust//crate_universe:extension.bzl",
    "crate",
    isolate = True,
)
crate.from_cargo(
    name = "crates",
    cargo_lockfile = "//:Cargo.lock",
    manifests = [
        "//:Cargo.toml",
        "//protos/example_service:Cargo.toml",
        "//protos/doc_db:Cargo.toml",
        "//rust/helloworld_tonic:Cargo.toml",
        "//rust/doc_db:Cargo.toml",
    ],
    supported_platform_triples = [
        "aarch64-apple-darwin",
        "x86_64-unknown-linux-gnu",
    ],
)
crate.annotation(
    crate = "protoc-gen-prost",
    gen_binaries = ["protoc-gen-prost"],
)
crate.annotation(
    crate = "protoc-gen-tonic",
    gen_binaries = ["protoc-gen-tonic"],
)
use_repo(crate, "crates")

<<<<<<< HEAD
bazel_dep(name = "rules_java", version = "7.12.3")
=======
#llvm = use_extension("@toolchains_llvm//toolchain/extensions:llvm.bzl", "llvm")
#llvm.toolchain(
#    name = "llvm_toolchain",
#    llvm_versions = {
#        "": "15.0.6",
#        "darwin-aarch64": "15.0.7",
#        "darwin-x86_64": "15.0.7",
#    },
#)
#use_repo(llvm, "llvm_toolchain", "llvm_toolchain_llvm")
#
#register_toolchains("@llvm_toolchain//:all")

bazel_dep(name = "rules_java", version = "8.6.2")
>>>>>>> dea1fe9a
bazel_dep(name = "contrib_rules_jvm", version = "0.27.0")

#bazel_dep(name = "hedron_compile_commands", dev_dependency = True)
#git_override(
#    module_name = "hedron_compile_commands",
#    commit = "a14ad3a64e7bf398ab48105aaa0348e032ac87f8",
#    remote = "https://github.com/hedronvision/bazel-compile-commands-extractor.git",
#)

#bazel_dep(name = "googletest", version = "1.15.2")

go_sdk = use_extension("@io_bazel_rules_go//go:extensions.bzl", "go_sdk")
go_sdk.download(version = "1.23.0")

go_deps = use_extension("@bazel_gazelle//:extensions.bzl", "go_deps")
go_deps.gazelle_default_attributes(
    # Pointers here: https://github.com/bazelbuild/rules_go/blob/master/docs/go/core/bzlmod.md#gazelle-directives
    directives = [
        "gazelle:proto disable",
    ],
)
go_deps.from_file(go_mod = "//:go.mod")
use_repo(
    go_deps,
    "com_github_gofiber_fiber_v2",
    "com_github_google_uuid",
    "com_github_hashicorp_golang_lru_v2",
    "com_github_lib_pq",
    "com_github_stretchr_testify",
    "org_golang_google_grpc",
)

#non_module_deps = use_extension("//bazel:extensions.bzl", "non_module_deps")
#use_repo(non_module_deps, "mongoose_cc")

maven = use_extension("@rules_jvm_external//:extensions.bzl", "maven")

JACKSON_VERSION = "2.17.1"

LOGBACK_VERSION = "1.5.6"

maven.install(
    artifacts = [
        "ch.qos.logback:logback-classic:%s" % LOGBACK_VERSION,
        "ch.qos.logback:logback-core:%s" % LOGBACK_VERSION,
        "com.fasterxml.jackson.core:jackson-annotations:%s" % JACKSON_VERSION,
        "com.fasterxml.jackson.core:jackson-core:%s" % JACKSON_VERSION,
        "com.fasterxml.jackson.core:jackson-databind:%s" % JACKSON_VERSION,
        "com.fasterxml.jackson.datatype:jackson-datatype-guava:%s" % JACKSON_VERSION,
        "com.fasterxml.jackson.datatype:jackson-datatype-jdk8:%s" % JACKSON_VERSION,
        "com.fasterxml.jackson.datatype:jackson-datatype-jsr310:%s" % JACKSON_VERSION,
        "com.fasterxml.jackson.module:jackson-module-scala_2.13:%s" % JACKSON_VERSION,
        "com.google.guava:guava:33.3.1-jre",
        "io.netty:netty-common:4.1.115.Final",
        "io.netty:netty-codec:4.1.115.Final",
        "io.netty:netty-handler:4.1.115.Final",
        "io.netty:netty-transport:4.1.115.Final",
        "io.sentry:sentry-logback:7.18.1",
        "junit:junit:4.13.2",
        "org.assertj:assertj-core:3.26.3",
        "org.scala-lang:scala3-library_3:jar:3.3.1",
        "org.scala-lang:scala3-compiler_3:3.3.1",
        "org.slf4j:slf4j-api:2.0.16",
    ],
    repositories = [
        "https://maven.google.com",
        "https://repo1.maven.org/maven2",
    ],
)
use_repo(maven, "maven")

#bazel_dep(name = "grpc-java", version = "1.67.1")
bazel_dep(name = "rules_pkg", version = "1.0.1")
bazel_dep(name = "rules_oci", version = "2.0.1")

# For testing, check out https://registry.bazel.build/modules/container_structure_test
oci = use_extension("@rules_oci//oci:extensions.bzl", "oci")
oci.pull(
    name = "docker_lib_ubuntu",
    digest = "sha256:2e863c44b718727c860746568e1d54afd13b2fa71b160f5cd9058fc436217b30",
    image = "docker.io/library/ubuntu",
    platforms = [
        "linux/amd64",
        "linux/arm/v7",
        "linux/arm64/v8",
        "linux/ppc64le",
        "linux/s390x",
    ],
)
use_repo(oci, "docker_lib_ubuntu", "docker_lib_ubuntu_linux_amd64", "docker_lib_ubuntu_linux_arm64_v8", "docker_lib_ubuntu_linux_arm_v7", "docker_lib_ubuntu_linux_ppc64le", "docker_lib_ubuntu_linux_s390x")<|MERGE_RESOLUTION|>--- conflicted
+++ resolved
@@ -3,7 +3,6 @@
     version = "1.0",
 )
 
-<<<<<<< HEAD
 ####### PROTOBUF ##########
 bazel_dep(name = "toolchains_protoc", version = "0.3.6")
 
@@ -16,12 +15,6 @@
 
 bazel_dep(name = "rules_python", version = "0.31.0")
 bazel_dep(name = "rules_proto", version = "6.0.2")
-=======
-#bazel_dep(name = "toolchains_llvm", version = "1.2.0")
-bazel_dep(name = "toolchains_protoc", version = "0.3.5")
-bazel_dep(name = "rules_python", version = "1.0.0")
-bazel_dep(name = "rules_proto", version = "7.0.2")
->>>>>>> dea1fe9a
 bazel_dep(name = "bazel_skylib", version = "1.7.1")
 
 #bazel_dep(name = "grpc", repo_name = "com_github_grpc_grpc", version = "1.66.0.bcr.3")
@@ -33,16 +26,9 @@
 #bazel_dep(name = "abseil-cpp", version = "20240722.0.bcr.1", repo_name = "com_google_absl")
 bazel_dep(name = "rules_jvm_external", version = "6.5")
 bazel_dep(name = "rules_go", version = "0.50.1", repo_name = "io_bazel_rules_go")
-<<<<<<< HEAD
 bazel_dep(name = "bazel_features", version = "1.21.0")
 bazel_dep(name = "rules_rust", version = "0.48.0")
 bazel_dep(name = "gazelle", version = "0.38.0", repo_name = "bazel_gazelle")
-=======
-bazel_dep(name = "bazel_features", version = "1.22.0")
-bazel_dep(name = "rules_rust", version = "0.54.1")
-bazel_dep(name = "gazelle", version = "0.40.0", repo_name = "bazel_gazelle")
->>>>>>> dea1fe9a
-
 bazel_dep(name = "buildifier_prebuilt", version = "7.3.1", dev_dependency = True)
 
 ####### RUST ########
@@ -89,24 +75,7 @@
 )
 use_repo(crate, "crates")
 
-<<<<<<< HEAD
 bazel_dep(name = "rules_java", version = "7.12.3")
-=======
-#llvm = use_extension("@toolchains_llvm//toolchain/extensions:llvm.bzl", "llvm")
-#llvm.toolchain(
-#    name = "llvm_toolchain",
-#    llvm_versions = {
-#        "": "15.0.6",
-#        "darwin-aarch64": "15.0.7",
-#        "darwin-x86_64": "15.0.7",
-#    },
-#)
-#use_repo(llvm, "llvm_toolchain", "llvm_toolchain_llvm")
-#
-#register_toolchains("@llvm_toolchain//:all")
-
-bazel_dep(name = "rules_java", version = "8.6.2")
->>>>>>> dea1fe9a
 bazel_dep(name = "contrib_rules_jvm", version = "0.27.0")
 
 #bazel_dep(name = "hedron_compile_commands", dev_dependency = True)
